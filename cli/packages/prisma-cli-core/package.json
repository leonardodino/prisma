{
  "name": "prisma-cli-core",
<<<<<<< HEAD
  "version": "1.0.3-0",
=======
  "version": "1.0.4",
>>>>>>> a0779075
  "main": "dist/index.js",
  "files": [
    "dist"
  ],
  "typings": "dist/index.d.ts",
  "author": "Tim Suchanek <tim@graph.cool>",
  "license": "Apache-2.0",
  "devDependencies": {
    "@types/aws-lambda": "^0.0.17",
    "@types/fs-extra": "^5.0.0",
    "@types/graphql": "^0.11.7",
    "@types/node": "^8.0.22",
    "faker": "^4.1.0",
    "husky": "^0.14.3",
    "jest": "^21.0.2",
    "lint-staged": "^4.2.3",
    "nock": "^9.0.14",
    "prettier": "^1.10.2",
    "rimraf": "^2.6.1",
    "ts-jest": "^21.0.0",
    "tslint": "^5.6.0",
    "tslint-config-prettier": "^1.3.0",
    "tslint-eslint-rules": "^4.1.1",
    "typescript": "^2.6.2",
    "watch-cli": "^0.2.3"
  },
  "engines": {
    "node": ">=6.0.0"
  },
  "scripts": {
    "build": "rimraf dist && tsc -d && scripts/cp-assets.sh",
    "watch": "../../node_modules/.bin/watch -p 'src/**/*.*' -c 'yarn build'",
    "lint": "tslint src/**/*.ts",
    "precommit": "lint-staged",
    "prettier": "prettier --single-quote --no-semi --trailing-comma all --write '*.ts' 'src/**/*.ts'",
    "prepublishOnly": "yarn lint && yarn test && yarn build",
    "test": "NODE_ENV=test jest"
  },
  "linters": {
    "*.ts": [
      "prettier --single-quote --no-semi --trailing-comma all --write",
      "tslint",
      "jest --findRelatedTests",
      "git add"
    ]
  },
  "lint-staged": {
    "gitDir": "../../../"
  },
  "jest": {
    "moduleFileExtensions": [
      "ts",
      "tsx",
      "js",
      "jsx",
      "json"
    ],
    "rootDir": "./src",
    "transform": {
      "^.+\\.(ts|tsx)$": "../../../node_modules/ts-jest/preprocessor.js"
    },
    "testMatch": [
      "**/*.test.(ts|js)"
    ],
    "setupFiles": [
      "../test/init.js"
    ],
    "globals": {
      "ts-jest": {
        "tsConfigFile": "./tsconfig.json"
      }
    }
  },
  "dependencies": {
    "archiver": "^2.0.3",
    "callsites": "^2.0.0",
    "chalk": "^2.3.0",
    "chokidar": "^1.7.0",
    "copy-paste": "^1.3.0",
    "cross-spawn": "^5.1.0",
    "download-github-repo": "^0.1.3",
    "figures": "^2.0.0",
    "find-up": "^2.1.0",
    "fs-extra": "^5.0.0",
    "globby": "^6.1.0",
    "graphcool-inquirer": "^1.0.3",
    "graphql": "^0.11.7",
    "graphql-cli": "2.12.2",
    "graphql-config": "^1.1.7",
    "inquirer": "^3.3.0",
    "isomorphic-fetch": "^2.2.1",
    "js-yaml": "^3.9.1",
    "jwt-decode": "^2.2.0",
    "lodash": "^4.17.4",
    "lodash.differenceby": "^4.8.0",
    "multimatch": "^2.1.0",
    "node-forge": "^0.7.1",
    "npm-run": "^4.1.2",
    "opn": "^5.1.0",
    "pause": "^0.1.0",
    "portfinder": "^1.0.13",
    "prisma-json-schema": "^0.0.1",
<<<<<<< HEAD
    "prisma-yml": "1.0.11-15",
=======
    "prisma-yml": "1.0.13",
>>>>>>> a0779075
    "scuid": "^1.0.2",
    "semver": "^5.4.1",
    "sillyname": "^0.1.0",
    "source-map-support": "^0.4.18",
    "table": "^4.0.1",
    "unzip": "^0.1.11",
    "util.promisify": "^1.0.0",
    "validator": "^8.2.0"
  }
}<|MERGE_RESOLUTION|>--- conflicted
+++ resolved
@@ -1,14 +1,8 @@
 {
   "name": "prisma-cli-core",
-<<<<<<< HEAD
-  "version": "1.0.3-0",
-=======
   "version": "1.0.4",
->>>>>>> a0779075
   "main": "dist/index.js",
-  "files": [
-    "dist"
-  ],
+  "files": ["dist"],
   "typings": "dist/index.d.ts",
   "author": "Tim Suchanek <tim@graph.cool>",
   "license": "Apache-2.0",
@@ -39,7 +33,8 @@
     "watch": "../../node_modules/.bin/watch -p 'src/**/*.*' -c 'yarn build'",
     "lint": "tslint src/**/*.ts",
     "precommit": "lint-staged",
-    "prettier": "prettier --single-quote --no-semi --trailing-comma all --write '*.ts' 'src/**/*.ts'",
+    "prettier":
+      "prettier --single-quote --no-semi --trailing-comma all --write '*.ts' 'src/**/*.ts'",
     "prepublishOnly": "yarn lint && yarn test && yarn build",
     "test": "NODE_ENV=test jest"
   },
@@ -55,23 +50,13 @@
     "gitDir": "../../../"
   },
   "jest": {
-    "moduleFileExtensions": [
-      "ts",
-      "tsx",
-      "js",
-      "jsx",
-      "json"
-    ],
+    "moduleFileExtensions": ["ts", "tsx", "js", "jsx", "json"],
     "rootDir": "./src",
     "transform": {
       "^.+\\.(ts|tsx)$": "../../../node_modules/ts-jest/preprocessor.js"
     },
-    "testMatch": [
-      "**/*.test.(ts|js)"
-    ],
-    "setupFiles": [
-      "../test/init.js"
-    ],
+    "testMatch": ["**/*.test.(ts|js)"],
+    "setupFiles": ["../test/init.js"],
     "globals": {
       "ts-jest": {
         "tsConfigFile": "./tsconfig.json"
@@ -107,11 +92,7 @@
     "pause": "^0.1.0",
     "portfinder": "^1.0.13",
     "prisma-json-schema": "^0.0.1",
-<<<<<<< HEAD
-    "prisma-yml": "1.0.11-15",
-=======
     "prisma-yml": "1.0.13",
->>>>>>> a0779075
     "scuid": "^1.0.2",
     "semver": "^5.4.1",
     "sillyname": "^0.1.0",
