--- conflicted
+++ resolved
@@ -5,11 +5,7 @@
 export const meta = {
   title: 'Setting up Prisma',
   position: 1,
-<<<<<<< HEAD
   gettingStartedOrder: 1,
-=======
-  step: 1,
->>>>>>> b832518a
   gettingStartedTitle: 'Demo database',
   nextText: 'Great work! 👏  Move on to learn how you can change your datamodel and regenerate your Prisma client.',
   technology: 'node',
