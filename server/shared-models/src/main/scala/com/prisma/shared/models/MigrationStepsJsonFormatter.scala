--- conflicted
+++ resolved
@@ -136,13 +136,8 @@
   }
 
   implicit val updateSecretsFormat: OFormat[UpdateSecrets] = {
-<<<<<<< HEAD
-    val reads  = (JsPath \ "message").read[String].map(UpdateSecrets.apply)
-    val writes = OWrites[UpdateSecrets](update => Json.obj("message" -> update.message))
-=======
     val reads  = (JsPath \ "secrets").read[Vector[String]].map(UpdateSecrets.apply)
     val writes = OWrites[UpdateSecrets](update => Json.obj("secrets" -> update.secrets))
->>>>>>> 283e1f04
     OFormat(reads, writes)
   }
 
