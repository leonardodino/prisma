--- conflicted
+++ resolved
@@ -2,11 +2,7 @@
 
 import akka.actor.{Actor, ActorRef, Props, Stash, Terminated}
 import com.prisma.deploy.connector.DeployConnector
-<<<<<<< HEAD
 import com.prisma.deploy.connector.persistence.{MigrationPersistence, ProjectPersistence}
-=======
-import com.prisma.shared.models.Project
->>>>>>> 76e6155e
 import com.prisma.messagebus.PubSubPublisher
 import com.prisma.shared.models.Project
 
@@ -76,10 +72,6 @@
     workerRef.tell(scheduleMsg, sender)
   }
 
-<<<<<<< HEAD
-<<<<<<< HEAD
-=======
->>>>>>> 76e6155e
   def workerForProject(projectId: String) = {
     projectPersistence.load(projectId).onComplete {
       case Success(Some(project)) => this.context.self ! project
@@ -88,15 +80,7 @@
   }
 
   def workerForProject(project: Project): ActorRef = {
-<<<<<<< HEAD
-    val newWorker = context.actorOf(Props(ProjectDeploymentActor(project, migrationPersistence, deployConnector)))
-=======
-  def workerForProject(projectId: String): ActorRef = {
-    val newWorker = context.actorOf(Props(ProjectDeploymentActor(projectId, migrationPersistence, deployConnector, invalidationPublisher)))
->>>>>>> master
-=======
     val newWorker = context.actorOf(Props(ProjectDeploymentActor(project, migrationPersistence, deployConnector, invalidationPublisher)))
->>>>>>> 76e6155e
 
     context.watch(newWorker)
     projectWorkers += (project -> newWorker)
