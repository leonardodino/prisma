package com.prisma.api

import com.prisma.api.schema.{ApiUserContext, PrivateSchemaBuilder, SchemaBuilder}
import com.prisma.api.server.{GraphQlQuery, GraphQlRequest}
import com.prisma.shared.models.Project
import com.prisma.utils.json.PlayJsonExtensions
import play.api.libs.json._
import sangria.parser.QueryParser
import sangria.renderer.SchemaRenderer
import sangria.schema.Schema

import scala.concurrent.{Await, Awaitable, Future}
import scala.concurrent.duration.Duration
import scala.reflect.io.File

case class ApiTestServer()(implicit dependencies: ApiDependencies) extends PlayJsonExtensions {
  import dependencies.system.dispatcher

  def writeSchemaIntoFile(schema: String): Unit = File("schema").writeAll(schema)

  def printSchema: Boolean = false
  def writeSchemaToFile    = false
  def logSimple: Boolean   = false

  /**
    * Execute a Query that must succeed.
    */
  def query(
      query: String,
      project: Project,
      dataContains: String = "",
      variables: JsValue = JsObject.empty,
      requestId: String = "CombinedTestDatabase.requestId"
  ): JsValue = awaitInfinitely {
    queryAsync(query, project, dataContains, variables, requestId)
  }

  def queryAsync(
      query: String,
      project: Project,
      dataContains: String = "",
      variables: JsValue = JsObject.empty,
      requestId: String = "CombinedTestDatabase.requestId"
  ): Future[JsValue] = {
    val schemaBuilder = SchemaBuilder()(dependencies.system, dependencies)
    val result = querySchemaAsync(
      query = query.stripMargin,
      project = project,
      schema = schemaBuilder(project),
      variables = variables,
      requestId = requestId,
      graphcoolHeader = None
    )

    result.map { r =>
      r.assertSuccessfulResponse(dataContains)
      r
    }
  }

  /**
    * Execute a Query that must fail.
    */
  def queryThatMustFail(query: String,
                        project: Project,
                        errorCode: Int,
                        errorCount: Int = 1,
                        errorContains: String = "",
                        userId: Option[String] = None,
                        variables: JsValue = JsObject.empty,
                        requestId: String = "CombinedTestDatabase.requestId",
<<<<<<< HEAD
                        graphcoolHeader: Option[String] = None): JsValue = {
    val schemaBuilder = SchemaBuilder()(dependencies.system, dependencies)
    val result = awaitInfinitely {
      querySchemaAsync(
        query = query,
        project = project,
        schema = schemaBuilder(project),
        variables = variables,
        requestId = requestId,
        graphcoolHeader = graphcoolHeader
      )
    }
=======
                        prismaHeader: Option[String] = None): JsValue = {
    val result = executeQuerySimpleWithAuthentication(
      query = query,
      project = project,
      variables = variables,
      requestId = requestId
    )
>>>>>>> 61e5fce2
    result.assertFailingResponse(errorCode, errorCount, errorContains)
    result
  }

<<<<<<< HEAD
  def queryPrivateSchema(query: String, project: Project, variables: JsObject = JsObject.empty): JsValue = {
    val schemaBuilder = PrivateSchemaBuilder(project)(dependencies, dependencies.system)
    awaitInfinitely {
      querySchemaAsync(
        query = query,
        project = project,
        schema = schemaBuilder.build(),
        variables = variables,
        requestId = "private-api-request",
        graphcoolHeader = None
      )
    }
=======
  /**
    * Execute a Query without Checks.
    */
  def executeQuerySimpleWithAuthentication(
      query: String,
      project: Project,
      variables: JsValue = JsObject.empty,
      requestId: String = "CombinedTestDatabase.requestId"
  ): JsValue = {
    val schemaBuilder = SchemaBuilder()(dependencies.system, dependencies)
    querySchema(
      query = query,
      project = project,
      schema = schemaBuilder(project),
      variables = variables,
      requestId = requestId,
    )
  }

  def queryPrivateSchema(query: String, project: Project, variables: JsObject = JsObject.empty): JsValue = {
    val schemaBuilder = PrivateSchemaBuilder(project)(dependencies, dependencies.system)
    querySchema(
      query = query,
      project = project,
      schema = schemaBuilder.build(),
      variables = variables,
      requestId = "private-api-request"
    )
>>>>>>> 61e5fce2
  }

  private def querySchemaAsync(
      query: String,
      project: Project,
      schema: Schema[ApiUserContext, Unit],
      variables: JsValue,
      requestId: String,
<<<<<<< HEAD
      graphcoolHeader: Option[String]
  ): Future[JsValue] = {
=======
  ): JsValue = {
>>>>>>> 61e5fce2
    val queryAst = QueryParser.parse(query).get

    lazy val renderedSchema = SchemaRenderer.renderSchema(schema)
    if (printSchema) println(renderedSchema)
    if (writeSchemaToFile) writeSchemaIntoFile(renderedSchema)

    val graphqlQuery = GraphQlQuery(query = queryAst, operationName = None, variables = variables, queryString = query)
    val graphQlRequest = GraphQlRequest(
      id = requestId,
      ip = "test.ip",
      json = JsObject.empty,
      project = project,
      schema = schema,
      queries = Vector(graphqlQuery),
      isBatch = false
    )

    val result = dependencies.graphQlRequestHandler.handle(graphQlRequest).map(_._2)

    result.foreach(x => println("Request Result: " + x))
    result
  }

  private def awaitInfinitely[T](awaitable: Awaitable[T]): T = Await.result(awaitable, Duration.Inf)
}<|MERGE_RESOLUTION|>--- conflicted
+++ resolved
@@ -48,8 +48,7 @@
       project = project,
       schema = schemaBuilder(project),
       variables = variables,
-      requestId = requestId,
-      graphcoolHeader = None
+      requestId = requestId
     )
 
     result.map { r =>
@@ -61,16 +60,16 @@
   /**
     * Execute a Query that must fail.
     */
-  def queryThatMustFail(query: String,
-                        project: Project,
-                        errorCode: Int,
-                        errorCount: Int = 1,
-                        errorContains: String = "",
-                        userId: Option[String] = None,
-                        variables: JsValue = JsObject.empty,
-                        requestId: String = "CombinedTestDatabase.requestId",
-<<<<<<< HEAD
-                        graphcoolHeader: Option[String] = None): JsValue = {
+  def queryThatMustFail(
+      query: String,
+      project: Project,
+      errorCode: Int,
+      errorCount: Int = 1,
+      errorContains: String = "",
+      userId: Option[String] = None,
+      variables: JsValue = JsObject.empty,
+      requestId: String = "CombinedTestDatabase.requestId"
+  ): JsValue = {
     val schemaBuilder = SchemaBuilder()(dependencies.system, dependencies)
     val result = awaitInfinitely {
       querySchemaAsync(
@@ -78,24 +77,13 @@
         project = project,
         schema = schemaBuilder(project),
         variables = variables,
-        requestId = requestId,
-        graphcoolHeader = graphcoolHeader
+        requestId = requestId
       )
     }
-=======
-                        prismaHeader: Option[String] = None): JsValue = {
-    val result = executeQuerySimpleWithAuthentication(
-      query = query,
-      project = project,
-      variables = variables,
-      requestId = requestId
-    )
->>>>>>> 61e5fce2
     result.assertFailingResponse(errorCode, errorCount, errorContains)
     result
   }
 
-<<<<<<< HEAD
   def queryPrivateSchema(query: String, project: Project, variables: JsObject = JsObject.empty): JsValue = {
     val schemaBuilder = PrivateSchemaBuilder(project)(dependencies, dependencies.system)
     awaitInfinitely {
@@ -104,40 +92,9 @@
         project = project,
         schema = schemaBuilder.build(),
         variables = variables,
-        requestId = "private-api-request",
-        graphcoolHeader = None
+        requestId = "private-api-request"
       )
     }
-=======
-  /**
-    * Execute a Query without Checks.
-    */
-  def executeQuerySimpleWithAuthentication(
-      query: String,
-      project: Project,
-      variables: JsValue = JsObject.empty,
-      requestId: String = "CombinedTestDatabase.requestId"
-  ): JsValue = {
-    val schemaBuilder = SchemaBuilder()(dependencies.system, dependencies)
-    querySchema(
-      query = query,
-      project = project,
-      schema = schemaBuilder(project),
-      variables = variables,
-      requestId = requestId,
-    )
-  }
-
-  def queryPrivateSchema(query: String, project: Project, variables: JsObject = JsObject.empty): JsValue = {
-    val schemaBuilder = PrivateSchemaBuilder(project)(dependencies, dependencies.system)
-    querySchema(
-      query = query,
-      project = project,
-      schema = schemaBuilder.build(),
-      variables = variables,
-      requestId = "private-api-request"
-    )
->>>>>>> 61e5fce2
   }
 
   private def querySchemaAsync(
@@ -145,13 +102,8 @@
       project: Project,
       schema: Schema[ApiUserContext, Unit],
       variables: JsValue,
-      requestId: String,
-<<<<<<< HEAD
-      graphcoolHeader: Option[String]
+      requestId: String
   ): Future[JsValue] = {
-=======
-  ): JsValue = {
->>>>>>> 61e5fce2
     val queryAst = QueryParser.parse(query).get
 
     lazy val renderedSchema = SchemaRenderer.renderSchema(schema)
