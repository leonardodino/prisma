--- conflicted
+++ resolved
@@ -20,14 +20,7 @@
     database.setup(project)
   }
 
-  override protected def beforeEach(): Unit = {
-    super.beforeEach()
-<<<<<<< HEAD
-    database.truncateProjectTables(project)
-=======
-    database.truncate(project.id)
->>>>>>> 13c752e1
-  }
+  override def beforeEach(): Unit = database.truncateProjectTables(project)
 
   "The delete many Mutation" should "delete the items matching the where relation filter" in {
     createTop("top1")
