package com.prisma.api.import_export

import com.prisma.api.ApiBaseSpec
import com.prisma.api.connector.DataResolver
import com.prisma.api.import_export.ImportExport.MyJsonProtocol._
import com.prisma.api.import_export.ImportExport.{Cursor, ExportRequest, ResultFormat}
import com.prisma.shared.models.Project
import com.prisma.shared.schema_dsl.SchemaDsl
import com.prisma.utils.await.AwaitUtils
import org.scalatest.{FlatSpec, Matchers}
import spray.json._

class SingleValueImportExportSpec extends FlatSpec with Matchers with ApiBaseSpec with AwaitUtils {

  val project: Project = SchemaDsl() { schema =>
    val enum = schema.enum("Enum", Vector("HA", "HO"))

    schema
      .model("Model0")
      .field("string", _.String)
      .field("int", _.Int)
      .field("float", _.Float)
      .field("boolean", _.Boolean)
      .field("datetime", _.DateTime)
      .field("enum", _.Enum, enum = Some(enum))
      .field("json", _.Json)
<<<<<<< HEAD
      .field("updatedAt", _.DateTime)
      .field("createdAt", _.DateTime)
=======
      .field("createdAt", _.DateTime)
      .field("updatedAt", _.DateTime)
>>>>>>> c1434e14
  }

  override protected def beforeAll(): Unit = {
    super.beforeAll()
    database.setup(project)
  }

  override def beforeEach(): Unit = {
    database.truncate(project)
  }
  val importer                   = new BulkImport(project)
  val exporter                   = new BulkExport(project)
  val dataResolver: DataResolver = this.dataResolver(project)

  "Exporting nodes" should "work (with filesize limit set to 1000 for test)" in {

    val nodes =
      """{ "valueType": "nodes", "values": [
        |{"_typeName": "Model0", "id": "0","string": "string", "createdAt":"2017-11-29T14:35:13.000Z", "updatedAt":"2017-12-05T12:34:23.000Z"},
        |{"_typeName": "Model0", "id": "1","int": 1, "createdAt":"2017-11-29T14:35:13.000Z", "updatedAt":"2017-12-05T12:34:23.000Z"},
        |{"_typeName": "Model0", "id": "2","float": 1.2345, "createdAt":"2017-11-29T14:35:13.000Z", "updatedAt":"2017-12-05T12:34:23.000Z"},
        |{"_typeName": "Model0", "id": "3","boolean": true, "createdAt":"2017-11-29T14:35:13.000Z", "updatedAt":"2017-12-05T12:34:23.000Z"},
        |{"_typeName": "Model0", "id": "4","datetime": "2018-01-07T15:55:19Z", "createdAt":"2017-11-29T14:35:13.000Z", "updatedAt":"2017-12-05T12:34:23.000Z"},
        |{"_typeName": "Model0", "id": "5","enum": "HA", "createdAt":"2017-11-29T14:35:13.000Z", "updatedAt":"2017-12-05T12:34:23.000Z"},
        |{"_typeName": "Model0", "id": "6","json": {"a":2}, "createdAt":"2017-11-29T14:35:13.000Z", "updatedAt":"2017-12-05T12:34:23.000Z"},
        |{"_typeName": "Model0", "id": "7","json": [{"a": {"b": {"c": [1,2,3]}}},{"a": {"b": {"c": [1,2,3]}}}], "createdAt":"2017-11-29T14:35:13.000Z", "updatedAt":"2017-12-05T12:34:23.000Z"}
        |]}""".stripMargin.parseJson

    importer.executeImport(nodes).await(5).toString should be("[]")

    val cursor     = Cursor(0, 0, 0, 0)
    val request    = ExportRequest("nodes", cursor)
    val firstChunk = exporter.executeExport(dataResolver, request.toJson).await(5).convertTo[ResultFormat]

    val res = JsArray(firstChunk.out.jsonElements).toString

    res should include("""{"updatedAt":"2017-12-05T12:34:23.000Z","_typeName":"Model0","string":"string","id":"0","createdAt":"2017-11-29T14:35:13.000Z"}""")
    res should include("""{"updatedAt":"2017-12-05T12:34:23.000Z","_typeName":"Model0","float":1.2345,"id":"2","createdAt":"2017-11-29T14:35:13.000Z"}""")
    res should include("""{"updatedAt":"2017-12-05T12:34:23.000Z","_typeName":"Model0","id":"3","boolean":true,"createdAt":"2017-11-29T14:35:13.000Z"}""")
    res should include(
      """{"updatedAt":"2017-12-05T12:34:23.000Z","_typeName":"Model0","datetime":"2018-01-07T15:55:19.000Z","id":"4","createdAt":"2017-11-29T14:35:13.000Z"}""")
    res should include("""{"updatedAt":"2017-12-05T12:34:23.000Z","_typeName":"Model0","id":"5","enum":"HA","createdAt":"2017-11-29T14:35:13.000Z"}""")
    res should include("""{"updatedAt":"2017-12-05T12:34:23.000Z","_typeName":"Model0","json":{"a":2},"id":"6","createdAt":"2017-11-29T14:35:13.000Z"}""")

    firstChunk.cursor.table should be(0)
    firstChunk.cursor.row should be(7)

    val request2    = ExportRequest("nodes", firstChunk.cursor)
    val secondChunk = exporter.executeExport(dataResolver, request2.toJson).await(5).convertTo[ResultFormat]

    val res2 = JsArray(secondChunk.out.jsonElements).toString

    res2 should include(
      """[{"updatedAt":"2017-12-05T12:34:23.000Z","_typeName":"Model0","json":[{"a":{"b":{"c":[1,2,3]}}},{"a":{"b":{"c":[1,2,3]}}}],"id":"7","createdAt":"2017-11-29T14:35:13.000Z"}]""")

    secondChunk.cursor.table should be(-1)
    secondChunk.cursor.row should be(-1)

  }
}<|MERGE_RESOLUTION|>--- conflicted
+++ resolved
@@ -24,13 +24,8 @@
       .field("datetime", _.DateTime)
       .field("enum", _.Enum, enum = Some(enum))
       .field("json", _.Json)
-<<<<<<< HEAD
-      .field("updatedAt", _.DateTime)
-      .field("createdAt", _.DateTime)
-=======
       .field("createdAt", _.DateTime)
       .field("updatedAt", _.DateTime)
->>>>>>> c1434e14
   }
 
   override protected def beforeAll(): Unit = {
