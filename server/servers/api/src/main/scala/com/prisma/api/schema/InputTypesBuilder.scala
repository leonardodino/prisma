--- conflicted
+++ resolved
@@ -53,11 +53,7 @@
   }
 
   protected def computeInputObjectTypeForCreate(model: Model, parentField: Option[RelationField]): Option[InputObjectType[Any]] = {
-<<<<<<< HEAD
-    val inputObjectTypeName = parentField.flatMap(_.otherRelationField) match {
-=======
     val inputObjectTypeName = parentField.map(_.relatedField) match {
->>>>>>> fc45b20a
       case Some(field) if !field.isHidden => s"${model.name}CreateWithout${field.name.capitalize}Input"
       case _                              => s"${model.name}CreateInput"
     }
@@ -102,15 +98,9 @@
         for {
           whereArg <- computeInputObjectTypeForWhereUnique(subModel)
         } yield {
-<<<<<<< HEAD
-          val typeName = parentField.otherRelationField match {
-            case Some(field) if !field.isHidden => s"${subModel.name}UpdateWithWhereUniqueWithout${field.name.capitalize}Input"
-            case _                              => s"${subModel.name}UpdateWithWhereUniqueNestedInput"
-=======
           val typeName = parentField.relatedField.isHidden match {
             case false => s"${subModel.name}UpdateWithWhereUniqueWithout${parentField.relatedField.name.capitalize}Input"
             case true  => s"${subModel.name}UpdateWithWhereUniqueNestedInput"
->>>>>>> fc45b20a
           }
 
           InputObjectType[Any](
@@ -134,15 +124,9 @@
     val fields   = computeScalarInputFieldsForUpdate(subModel) ++ computeRelationalInputFieldsForUpdate(subModel, parentField = Some(parentField))
 
     if (fields.nonEmpty) {
-<<<<<<< HEAD
-      val typeName = parentField.otherRelationField match {
-        case Some(field) if !field.isHidden => s"${subModel.name}UpdateWithout${field.name.capitalize}DataInput"
-        case _                              => s"${subModel.name}UpdateDataInput"
-=======
       val typeName = parentField.relatedField.isHidden match {
         case false => s"${subModel.name}UpdateWithout${parentField.relatedField.name.capitalize}DataInput"
         case true  => s"${subModel.name}UpdateDataInput"
->>>>>>> fc45b20a
       }
 
       Some(
@@ -174,15 +158,9 @@
     for {
       createArg <- computeInputObjectTypeForCreate(subModel, Some(parentField))
     } yield {
-<<<<<<< HEAD
-      val typeName = parentField.otherRelationField match {
-        case Some(field) if !field.isHidden => s"${subModel.name}UpsertWithout${field.name.capitalize}Input"
-        case _                              => s"${subModel.name}UpsertNestedInput"
-=======
       val typeName = parentField.relatedField.isHidden match {
         case false => s"${subModel.name}UpsertWithout${parentField.relatedField.name.capitalize}Input"
         case true  => s"${subModel.name}UpsertNestedInput"
->>>>>>> fc45b20a
       }
 
       InputObjectType[Any](
@@ -204,15 +182,9 @@
       whereArg  <- computeInputObjectTypeForWhereUnique(subModel)
       createArg <- computeInputObjectTypeForCreate(subModel, Some(parentField))
     } yield {
-<<<<<<< HEAD
-      val typeName = parentField.otherRelationField match {
-        case Some(field) if !field.isHidden => s"${subModel.name}UpsertWithWhereUniqueWithout${field.name.capitalize}Input"
-        case _                              => s"${subModel.name}UpsertWithWhereUniqueNestedInput"
-=======
       val typeName = parentField.relatedField.isHidden match {
         case false => s"${subModel.name}UpsertWithWhereUniqueWithout${parentField.relatedField.name.capitalize}Input"
         case true  => s"${subModel.name}UpsertWithWhereUniqueNestedInput"
->>>>>>> fc45b20a
       }
 
       InputObjectType[Any](
@@ -278,11 +250,7 @@
   private def computeRelationalInputFieldsForUpdate(model: Model, parentField: Option[RelationField]): List[InputField[Any]] = {
     model.visibleRelationFields.flatMap { field =>
       val subModel     = field.relatedModel_!
-<<<<<<< HEAD
-      val relatedField = field.otherRelationField
-=======
       val relatedField = field.relatedField
->>>>>>> fc45b20a
 
       val inputObjectTypeName = {
         val arityPart = if (field.isList) "Many" else "One"
@@ -293,11 +261,7 @@
         s"${subModel.name}Update${arityPart}${withoutPart}Input"
       }
 
-<<<<<<< HEAD
-      val fieldIsOppositeRelationField = parentField.flatMap(_.otherRelationField).contains(field)
-=======
       val fieldIsOppositeRelationField = parentField.map(_.relatedField).contains(field)
->>>>>>> fc45b20a
 
       if (fieldIsOppositeRelationField) {
         None
@@ -323,11 +287,7 @@
   private def computeRelationalInputFieldsForCreate(model: Model, parentField: Option[RelationField]): List[InputField[Any]] = {
     model.visibleRelationFields.flatMap { field =>
       val subModel     = field.relatedModel_!
-<<<<<<< HEAD
-      val relatedField = field.otherRelationField
-=======
       val relatedField = field.relatedField
->>>>>>> fc45b20a
 
       val inputObjectTypeName = {
         val arityPart   = if (field.isList) "Many" else "One"
@@ -336,11 +296,7 @@
         s"${subModel.name}Create${arityPart}${withoutPart}Input"
       }
 
-<<<<<<< HEAD
-      val fieldIsOppositeRelationField = parentField.flatMap(_.otherRelationField).contains(field)
-=======
       val fieldIsOppositeRelationField = parentField.map(_.relatedField).contains(field)
->>>>>>> fc45b20a
 
       if (fieldIsOppositeRelationField) {
         None
