package com.prisma.api.connector.postgresql.database

import java.sql.{PreparedStatement, ResultSet, Statement}
import java.util.Date

import com.prisma.api.connector._
import com.prisma.api.connector.postgresql.database.JdbcExtensions._
import com.prisma.api.connector.postgresql.database.JooqExtensions._
import com.prisma.api.connector.postgresql.database.PostgresSlickExtensions._
import com.prisma.api.schema.APIErrors.{NodesNotConnectedError, RequiredRelationWouldBeViolated}
import com.prisma.gc_values.{ListGCValue, NullGCValue, _}
import com.prisma.shared.models.Manifestations.InlineRelationManifestation
import com.prisma.shared.models.TypeIdentifier.IdTypeIdentifier
import com.prisma.shared.models._
import com.prisma.slick.NewJdbcExtensions._
import cool.graph.cuid.Cuid
import org.joda.time.{DateTime, DateTimeZone}
import org.jooq.conf.Settings
import org.jooq.impl.DSL
import org.jooq.impl.DSL._
import org.jooq.{Field, Query => JooqQuery, _}
import slick.dbio.DBIOAction
import slick.jdbc.PositionedParameters
import slick.jdbc.PostgresProfile.api._

import scala.collection.JavaConverters._
import scala.concurrent.ExecutionContext

trait BuilderBase {
  import JooqQueryBuilders.placeHolder

  def schemaName: String

  def dialect: SQLDialect

  val sql = DSL.using(dialect, new Settings().withRenderFormatted(true))

  private val relayIdTableName = "_RelayId"

<<<<<<< HEAD
  val relayIdColumn                                                = field(name(schemaName, relayIdTableName, "id"))
  val relayStableIdentifierColumn                                  = field(name(schemaName, relayIdTableName, "stableModelIdentifier"))
  val relayTable                                                   = table(name(schemaName, relayIdTableName))
  def idField(model: Model)                                        = field(name(schemaName, model.dbName, model.dbNameOfIdField_!))
  def modelTable(model: Model)                                     = table(name(schemaName, model.dbName))
  def relationTable(relation: Relation)                            = table(name(schemaName, relation.relationTableName))
  def scalarListTable(field: ScalarField)                          = table(name(schemaName, scalarListTableName(field)))
  def modelColumn(model: Model, column: String)                    = field(name(schemaName, model.dbName, column))
  def modelIdColumn(model: Model)                                  = field(name(schemaName, model.dbName, model.dbNameOfIdField_!))
  def relationColumn(relation: Relation, side: RelationSide.Value) = field(name(schemaName, relation.relationTableName, relation.columnForRelationSide(side)))
  def relationIdColumn(relation: Relation)                         = field(name(schemaName, relation.relationTableName, "id"))
  def scalarListColumn(scalarField: ScalarField, column: String)   = field(name(schemaName, scalarListTableName(scalarField), column))
  def column(table: String, column: String)                        = field(name(schemaName, table, column))
  def placeHolders(vector: Iterable[Any])                          = vector.toList.map(_ => placeHolder).asJava
=======
  val relayIdColumn                                                               = field(name(schemaName, relayIdTableName, "id"))
  val relayStableIdentifierColumn                                                 = field(name(schemaName, relayIdTableName, "stableModelIdentifier"))
  val relayTable                                                                  = table(name(schemaName, relayIdTableName))
  def idField(model: Model)                                                       = field(name(schemaName, model.dbName, model.dbNameOfIdField_!))
  def modelTable(model: Model)                                                    = table(name(schemaName, model.dbName))
  def relationTable(relation: Relation)                                           = table(name(schemaName, relation.relationTableName))
  def scalarListTable(field: ScalarField)                                         = table(name(schemaName, scalarListTableName(field)))
  def modelColumn(model: Model, scalarField: ScalarField): Field[AnyRef]          = field(name(schemaName, model.dbName, scalarField.dbName))
  def modelIdColumn(model: Model)                                                 = field(name(schemaName, model.dbName, model.dbNameOfIdField_!))
  def relationColumn(relation: Relation, side: RelationSide.Value)                = field(name(schemaName, relation.relationTableName, relation.columnForRelationSide(side)))
  def relationIdColumn(relation: Relation)                                        = field(name(schemaName, relation.relationTableName, "id"))
  def inlineRelationColumn(relation: Relation, mani: InlineRelationManifestation) = field(name(schemaName, relation.relationTableName, mani.referencingColumn))
  def scalarListColumn(scalarField: ScalarField, column: String)                  = field(name(schemaName, scalarListTableName(scalarField), column))
  def column(table: String, column: String)                                       = field(name(schemaName, table, column))
  def placeHolders(vector: Vector[Any])                                           = vector.map(_ => placeHolder).asJava
>>>>>>> 68401617

  def queryToDBIO[T](query: JooqQuery)(setParams: PositionedParameters => Unit, readResult: ResultSet => T): DBIO[T] = {
    SimpleDBIO { ctx =>
      val ps = ctx.connection.prepareStatement(query.getSQL)
      val pp = new PositionedParameters(ps)
      setParams(pp)

      val rs = ps.executeQuery()
      readResult(rs)
    }
  }

  def deleteToDBIO(query: Delete[Record])(setParams: PositionedParameters => Unit): DBIO[Unit] = {
    SimpleDBIO { ctx =>
      val ps = ctx.connection.prepareStatement(query.getSQL)
      val pp = new PositionedParameters(ps)
      setParams(pp)

      ps.execute()
    }
  }

  def updateToDBIO(query: Update[Record])(setParams: PositionedParameters => Unit): DBIO[Unit] = {
    SimpleDBIO { ctx =>
      val ps = ctx.connection.prepareStatement(query.getSQL)
      val pp = new PositionedParameters(ps)
      setParams(pp)

      ps.executeUpdate()
    }
  }

  private def scalarListTableName(field: ScalarField) = field.model.dbName + "_" + field.dbName

  def readPrismaNodeWithParent(rf: RelationField) = ReadsResultSet { rs =>
    val node = readPrismaNode(rf.relatedModel_!, rs)

    val parentId = if (rf.relation.isSameModelRelation) {
      val firstSide  = rs.getParentId(RelationSide.A, rf.model.idField_!.typeIdentifier)
      val secondSide = rs.getParentId(RelationSide.B, rf.model.idField_!.typeIdentifier)
      if (firstSide == node.id) secondSide else firstSide
    } else {
      val parentRelationSide = rf.relation.modelA match {
        case x if x == rf.relatedModel_! => RelationSide.B
        case _                           => RelationSide.A
      }
      rs.getParentId(parentRelationSide, rf.model.idField_!.typeIdentifier)
    }
    PrismaNodeWithParent(parentId, node)
  }

  def readsPrismaNode(model: Model): ReadsResultSet[PrismaNode] = ReadsResultSet { rs =>
    readPrismaNode(model, rs)
  }

  private def readPrismaNode(model: Model, rs: ResultSet) = {
    val data = model.scalarNonListFields.map(field => field.name -> rs.getGcValue(field.dbName, field.typeIdentifier))
    PrismaNode(id = rs.getId(model), data = RootGCValue(data: _*), Some(model.name))
  }
}

case class PostgresApiDatabaseMutationBuilder(schemaName: String) extends BuilderBase with ImportActions {
  import JooqQueryBuilders._

  override def dialect = SQLDialect.POSTGRES_9_5

  // region CREATE

  def createDataItem(model: Model, args: PrismaArgs): DBIO[IdGCValue] = {
    SimpleDBIO { x =>
      val argsAsRoot = args.raw.asRoot.add(model.idField_!.name, generateId(model))
      val fields     = model.scalarFields.filter(field => argsAsRoot.hasArgFor(field.name))

<<<<<<< HEAD
      val query = sql
        .insertInto(table(name(schemaName, model.dbName)))
        .columns(columns.map(column => modelColumn(model, column)): _*)
        .values(placeHolders(columns.toVector))
=======
      lazy val queryString: String = {
        val generatedFields = fields.map(field => modelColumn(model, field))

        sql
          .insertInto(modelTable(model))
          .columns(generatedFields: _*)
          .values(fields.map(_ => placeHolder): _*)
          .getSQL
      }
>>>>>>> 68401617

      val itemInsert: PreparedStatement = x.connection.prepareStatement(query.getSQL, Statement.RETURN_GENERATED_KEYS)

      val currentTimestamp = currentTimeStampUTC
      fields.map(_.name).zipWithIndex.foreach {
        case (column, index) =>
          argsAsRoot.map.get(column) match {
            case Some(NullGCValue) if column == createdAtField || column == updatedAtField => itemInsert.setTimestamp(index + 1, currentTimestamp)
            case Some(gCValue)                                                             => itemInsert.setGcValue(index + 1, gCValue)
            case None if column == createdAtField || column == updatedAtField              => itemInsert.setTimestamp(index + 1, currentTimestamp)
            case None                                                                      => itemInsert.setNull(index + 1, java.sql.Types.NULL)
          }
      }
      itemInsert.execute()

      val generatedKeys = itemInsert.getGeneratedKeys
      generatedKeys.next()
      generatedKeys.getId(model)
    }
  }

  def generateId(model: Model) = {
    model.idField_!.typeIdentifier.asInstanceOf[IdTypeIdentifier] match {
      case TypeIdentifier.UUID => UuidGCValue.random()
      case TypeIdentifier.Cuid => CuidGCValue.random()
    }
  }

  def createRelayRowById(model: Model, id: IdGCValue): DBIO[_] = {
    SimpleDBIO[Boolean] { x =>
      lazy val queryString: String = {
        sql
          .insertInto(relayTable)
          .columns(relayIdColumn, relayStableIdentifierColumn)
          .values(placeHolder, placeHolder)
          .getSQL
      }

      val statement: PreparedStatement = x.connection.prepareStatement(queryString, Statement.RETURN_GENERATED_KEYS)
      statement.setGcValue(1, id)
      statement.setString(2, model.stableIdentifier)

      statement.execute()
    }
  }

  def createRelation(relationField: RelationField, parentId: IdGCValue, childId: IdGCValue): DBIO[_] = {
    val relation = relationField.relation

    if (relation.isInlineRelation) {
      val inlineManifestation = relation.inlineManifestation.get
      val referencingColumn   = inlineManifestation.referencingColumn
      val childModel          = relationField.relatedModel_!
      val parentModel         = relationField.model

      val childWhereCondition = idField(childModel).equal(placeHolder)
      val otherWhereCondition = idField(parentModel).equal(placeHolder)

      val rowToUpdateCondition = if (relation.isSameModelRelation) {
        if (relationField.relationSide == RelationSide.A) {
          childWhereCondition
        } else {
          otherWhereCondition
        }
      } else {
        if (inlineManifestation.inTableOfModelId == childModel.name) {
          childWhereCondition
        } else {
          otherWhereCondition
        }
      }

      val (idToLinkTo, idToUpdate) = if (relation.isSameModelRelation) {
        if (relationField.relationSide == RelationSide.A) {
          (parentId, childId)
        } else {
          (childId, parentId)
        }
      } else {
        if (inlineManifestation.inTableOfModelId == childModel.name) {
          (parentId, childId)
        } else {
          (childId, parentId)
        }
      }

      val query = sql
        .update(relationTable(relation))
        .setColumnsWithPlaceHolders(Vector(referencingColumn))
        .where(rowToUpdateCondition)

      updateToDBIO(query)(
        setParams = { pp =>
          pp.setGcValue(idToLinkTo)
          pp.setGcValue(idToUpdate)
        }
      )
    } else if (relation.hasManifestation) {
      SimpleDBIO[Boolean] { x =>
        lazy val queryString: String = {
          sql
            .insertInto(relationTable(relation))
            .columns(
              relationColumn(relation, relationField.relationSide),
              relationColumn(relation, relationField.oppositeRelationSide)
            )
            .values(placeHolder, placeHolder)
            .getSQL
        }

        val statement: PreparedStatement = x.connection.prepareStatement(queryString, Statement.RETURN_GENERATED_KEYS)
        statement.setGcValue(1, parentId)
        statement.setGcValue(2, childId)

        statement.execute()
      }
    } else {
      SimpleDBIO[Boolean] { x =>
        lazy val queryString: String = {
          sql
            .insertInto(relationTable(relation))
            .columns(
              relationIdColumn(relation),
              relationColumn(relation, relationField.relationSide),
              relationColumn(relation, relationField.oppositeRelationSide)
            )
            .values(placeHolder, placeHolder, placeHolder)
            .getSQL
        }

        val statement: PreparedStatement = x.connection.prepareStatement(queryString, Statement.RETURN_GENERATED_KEYS)
        statement.setString(1, Cuid.createCuid())
        statement.setGcValue(2, parentId)
        statement.setGcValue(3, childId)

        statement.execute()
      }
    }
  }

  //endregion

  //region UPDATE

  def updateDataItems(model: Model, args: PrismaArgs, whereFilter: Option[Filter]): DBIO[_] = {
    val map = args.raw.asRoot.map
    if (map.nonEmpty) {
      SimpleDBIO { ctx =>
        val aliasedTable = modelTable(model).as(topLevelAlias)
        val condition    = JooqWhereClauseBuilder(schemaName).buildWhereClause(whereFilter).getOrElse(trueCondition())

        val base = sql.update(aliasedTable)

        //https://www.postgresql.org/message-id/20170719174507.GA19616%40telsasoft.com
        lazy val queryString: String = if (map.size > 1) {
          val columns = map.map { case (k, _) => model.getFieldByName_!(k).dbName }.toList

          base
            .setColumnsWithPlaceHolders(columns)
            .where(condition)
            .getSQL

        } else {
          val fieldDef = map.map { case (k, _) => field(model.getFieldByName_!(k).dbName) }.head

          base
            .set(fieldDef, placeHolder)
            .where(condition)
            .getSQL
        }

        val ps = ctx.connection.prepareStatement(queryString)
        val pp = new PositionedParameters(ps)
        map.foreach { case (_, v) => pp.setGcValue(v) }
        whereFilter.foreach(filter => JooqSetParams.setParams(pp, filter))
        ps.executeUpdate()
      }
    } else {
      dbioUnit
    }
  }

  def updateDataItemById(model: Model, id: IdGCValue, updateArgs: PrismaArgs): DBIO[_] = {
    if (updateArgs.raw.asRoot.map.isEmpty) {
      DBIOAction.successful(id)
    } else {
      SimpleDBIO { ctx =>
        val actualArgs = addUpdatedAt(model, updateArgs.raw.asRoot)
        val columns    = actualArgs.map.map { case (k, _) => model.getFieldByName_!(k).dbName }.toList
        val values     = actualArgs.map.map { case (_, v) => v }

        val query = sql
          .update(modelTable(model))
          .setColumnsWithPlaceHolders(columns)
          .where(idField(model).equal(placeHolder))

        val ps = ctx.connection.prepareStatement(query.getSQL)
        val pp = new PositionedParameters(ps)

        values.foreach(pp.setGcValue)
        pp.setGcValue(id)

        ps.execute()

        id
      }
    }
  }

  //endregion

  private def addUpdatedAt(model: Model, updateValues: RootGCValue): RootGCValue = {
    model.updatedAtField match {
      case Some(updatedAtField) =>
        val today              = new Date()
        val exactlyNow         = new DateTime(today).withZone(DateTimeZone.UTC)
        val currentDateGCValue = DateTimeGCValue(exactlyNow)
        updateValues.add(updatedAtField.name, currentDateGCValue)
      case None =>
        updateValues
    }
  }

  //region DELETE

<<<<<<< HEAD
=======
  def deleteDataItems(model: Model, whereFilter: Option[Filter]) = {
    SimpleDBIO { ctx =>
      val aliasedTable = modelTable(model).as(topLevelAlias)
      val condition    = JooqWhereClauseBuilder(schemaName).buildWhereClause(whereFilter).getOrElse(trueCondition())

      lazy val queryString: String = sql
        .deleteFrom(aliasedTable)
        .where(condition)
        .getSQL

      val ps = ctx.connection.prepareStatement(queryString)
      JooqSetParams.setFilter(new PositionedParameters(ps), whereFilter)
      ps.executeUpdate()
    }
  }

  def deleteRelayIds(model: Model, whereFilter: Option[Filter]): DBIO[_] = {
    SimpleDBIO { ctx =>
      val aliasedTable    = modelTable(model).as(topLevelAlias)
      val filterCondition = JooqWhereClauseBuilder(schemaName).buildWhereClause(whereFilter).getOrElse(trueCondition())
      val condition       = relayIdColumn.in(select(field(name(topLevelAlias, model.dbNameOfIdField_!))).from(aliasedTable).where(filterCondition))

      lazy val queryString: String = sql
        .deleteFrom(relayTable)
        .where(condition)
        .getSQL

      val ps = ctx.connection.prepareStatement(queryString)
      JooqSetParams.setFilter(new PositionedParameters(ps), whereFilter)
      ps.executeUpdate()
    }
  }

>>>>>>> 68401617
  def deleteNodeById(model: Model, id: IdGCValue)(implicit ec: ExecutionContext) = deleteNodes(model, Vector(id))

  //Todo check how much of a performance gain it would be to chain these using andThen instead of the for comprehension
  def deleteNodes(model: Model, ids: Vector[IdGCValue])(implicit ec: ExecutionContext): DBIO[Unit] = {
    for {
      _ <- deleteScalarListEntriesByIds(model, ids)
      _ <- deleteRelayRowsByIds(ids)
      _ <- deleteDataItemsByIds(model, ids)
    } yield ()
  }

  private def deleteDataItemsByIds(model: Model, ids: Vector[IdGCValue]): DBIO[Unit] = {
    val query = sql
      .deleteFrom(modelTable(model))
      .where(idField(model).in(placeHolders(ids)))

    deleteToDBIO(query)(
      setParams = pp => ids.foreach(pp.setGcValue)
    )
  }

  private def deleteRelayRowsByIds(ids: Vector[IdGCValue]): DBIO[Unit] = {
    val query = sql
      .deleteFrom(relayTable)
      .where(relayIdColumn.in(placeHolders(ids)))

    deleteToDBIO(query)(
      setParams = pp => ids.foreach(pp.setGcValue)
    )
  }

  private def deleteScalarListEntriesByIds(model: Model, ids: Vector[IdGCValue]): DBIO[Unit] = {

    val actions = model.scalarListFields.map { listField =>
      val query = sql
        .deleteFrom(scalarListTable(listField))
        .where(scalarListColumn(listField, "nodeId").in(placeHolders(ids)))

      deleteToDBIO(query)(
        setParams = pp => ids.foreach(pp.setGcValue)
      )
    }
    DBIO.seq(actions: _*)
  }

  def parentIdCondition(parentField: RelationField): Condition = parentIdCondition(parentField, Vector(1))

  def parentIdCondition(parentField: RelationField, parentIds: Vector[Any]): Condition = {
    val relation      = parentField.relation
    val childIdField  = relationColumn(relation, parentField.oppositeRelationSide)
    val parentIdField = relationColumn(relation, parentField.relationSide)
    val subSelect =
      select(childIdField)
        .from(relationTable(relation))
        .where(parentIdField.in(placeHolders(parentIds)))

    idField(parentField.relatedModel_!).in(subSelect)
  }

  def deleteRelationRowByChildId(relationField: RelationField, childId: IdGCValue): DBIO[Unit] = {
    val relation  = relationField.relation
    val condition = relationColumn(relation, relationField.oppositeRelationSide).equal(placeHolder)

    relation.inlineManifestation match {
      case Some(manifestation) =>
        val query = sql
          .update(relationTable(relation))
          .set(inlineRelationColumn(relation, manifestation), placeHolder)
          .where(condition)

        updateToDBIO(query)(
          setParams = { pp =>
            pp.setGcValue(NullGCValue)
            pp.setGcValue(childId)
          }
        )

      case None =>
        val query = sql
          .deleteFrom(relationTable(relation))
          .where(condition)
        deleteToDBIO(query)(setParams = _.setGcValue(childId))
    }

  }

  def deleteRelationRowByParentId(relationField: RelationField, parentId: IdGCValue): DBIO[Unit] = {
    val relation  = relationField.relation
    val condition = relationColumn(relation, relationField.relationSide).equal(placeHolder)
    relation.inlineManifestation match {
      case Some(manifestation) =>
        val query = sql
          .update(relationTable(relation))
          .set(inlineRelationColumn(relation, manifestation), placeHolder)
          .where(condition)

        updateToDBIO(query)(setParams = { pp =>
          pp.setGcValue(NullGCValue)
          pp.setGcValue(parentId)
        })

      case None =>
        val query = sql
          .deleteFrom(relationTable(relation))
          .where(condition)

        deleteToDBIO(query)(setParams = _.setGcValue(parentId))
    }

  }

  //endregion

  //region SCALAR LISTS
  def setScalarListById(model: Model, id: IdGCValue, listFieldMap: Vector[(String, ListGCValue)]) = {
    if (listFieldMap.isEmpty) DBIOAction.successful(()) else setManyScalarListHelper(model, listFieldMap, DBIO.successful(Vector(id)))
  }

  def setManyScalarLists(model: Model, listFieldMap: Vector[(String, ListGCValue)], whereFilter: Option[Filter]) = {
    val idQuery = SimpleDBIO { ctx =>
      val condition    = JooqWhereClauseBuilder(schemaName).buildWhereClause(whereFilter).getOrElse(trueCondition())
      val aliasedTable = table(name(schemaName, model.dbName)).as(topLevelAlias)

      val queryString = select(field(name(topLevelAlias, model.dbNameOfIdField_!)))
        .from(aliasedTable)
        .where(condition)
        .getSQL

      val ps = ctx.connection.prepareStatement(queryString)
      JooqSetParams.setFilter(new PositionedParameters(ps), whereFilter)
      val rs = ps.executeQuery()
      rs.as(readId(model))
    }

    if (listFieldMap.isEmpty) DBIOAction.successful(()) else setManyScalarListHelper(model, listFieldMap, idQuery)
  }

  def setManyScalarListHelper(model: Model, listFieldMap: Vector[(String, ListGCValue)], idQuery: DBIO[Vector[IdGCValue]]) = {
    import scala.concurrent.ExecutionContext.Implicits.global

    def listInsert(ids: Vector[IdGCValue]) = {
      if (ids.isEmpty) {
        DBIOAction.successful(())
      } else {

        SimpleDBIO[Unit] { x =>
          def valueTuplesForListField(listGCValue: ListGCValue) = {
            for {
              nodeId                   <- ids
              (escapedValue, position) <- listGCValue.values.zip((1 to listGCValue.size).map(_ * 1000))
            } yield {
              (nodeId, position, escapedValue)
            }
          }

          listFieldMap.foreach {
            case (fieldName, listGCValue) =>
              val dbNameOfField = model.getFieldByName_!(fieldName).dbName
              val tableName     = s"${model.dbName}_$dbNameOfField"

              val condition = ids.length match {
                case 1 => field(name(schemaName, tableName, nodeIdFieldName)).equal(placeHolder)
                case _ => field(name(schemaName, tableName, nodeIdFieldName)).in(ids.map(_ => placeHolder): _*)
              }

              val wipe = sql
                .deleteFrom(table(name(schemaName, tableName)))
                .where(condition)
                .getSQL

              val wipeOldValues: PreparedStatement = x.connection.prepareStatement(wipe)
              ids.zipWithIndex.foreach { zip =>
                wipeOldValues.setGcValue(zip._2 + 1, zip._1)
              }

              wipeOldValues.executeUpdate()

              val insert = sql
                .insertInto(table(name(schemaName, tableName)))
                .columns(
                  field(name(schemaName, tableName, nodeIdFieldName)),
                  field(name(schemaName, tableName, positionFieldName)),
                  field(name(schemaName, tableName, valueFieldName))
                )
                .values(placeHolder, placeHolder, placeHolder)
                .getSQL

              val insertNewValues: PreparedStatement = x.connection.prepareStatement(insert)
              val newValueTuples                     = valueTuplesForListField(listGCValue)
              newValueTuples.foreach { tuple =>
                insertNewValues.setGcValue(1, tuple._1)
                insertNewValues.setInt(2, tuple._2)
                insertNewValues.setGcValue(3, tuple._3)
                insertNewValues.addBatch()
              }
              insertNewValues.executeBatch()
          }
        }
      }
    }

    for {
      nodeIds <- idQuery
      action  <- listInsert(nodeIds)
    } yield action
  }

  //endregion

  //region RESET DATA
  def truncateTable(tableName: String) = sqlu"""TRUNCATE TABLE "#$schemaName"."#$tableName" CASCADE"""

  //endregion

  // region HELPERS

  def queryNodeByWhere(where: NodeSelector): DBIO[Option[PrismaNode]] = {
    val model = where.model
    val query = sql
      .select(asterisk())
      .from(modelTable(model))
      .where(modelColumn(model, where.field).equal(placeHolder))

    queryToDBIO(query)(
      setParams = pp => pp.setGcValue(where.fieldGCValue),
      readResult = rs => rs.as(readsPrismaNode(model)).headOption
    )
  }

  def queryIdFromWhere(where: NodeSelector): DBIO[Option[IdGCValue]] = {
    SimpleDBIO { ctx =>
      val model = where.model
      val query = sql
        .select(idField(model))
        .from(modelTable(model))
        .where(modelColumn(model, where.field).equal(placeHolder))

      val ps = ctx.connection.prepareStatement(query.getSQL)
      ps.setGcValue(1, where.fieldGCValue)

      val rs = ps.executeQuery()

      if (rs.next()) {
        Some(rs.getId(model))
      } else {
        None
      }
    }
  }

  def queryIdByParentId(parentField: RelationField, parentId: IdGCValue)(implicit ec: ExecutionContext): DBIO[Option[IdGCValue]] = {
    queryIdsByParentIds(parentField, Vector(parentId)).map(_.headOption)
  }

  def queryIdsByParentIds(parentField: RelationField, parentIds: Vector[IdGCValue]): DBIO[Vector[IdGCValue]] = {
    val model = parentField.relatedModel_!
    val q: SelectConditionStep[Record1[AnyRef]] = sql
      .select(idField(model))
      .from(modelTable(model))
      .where(parentIdCondition(parentField, parentIds))
    queryToDBIO(q)(
      setParams = pp => parentIds.foreach(pp.setGcValue),
      readResult = rs => rs.as(readId(model))
    )
  }

  def queryIdsByWhereFilter(model: Model, filter: Option[Filter]): DBIO[Vector[IdGCValue]] = {
    val aliasedTable    = modelTable(model).as(topLevelAlias)
    val filterCondition = JooqWhereClauseBuilder(schemaName).buildWhereClause(filter).getOrElse(trueCondition())
    val query           = sql.select(field(name(topLevelAlias, model.dbNameOfIdField_!))).from(aliasedTable).where(filterCondition)

    queryToDBIO(query)(
      setParams = pp => JooqSetParams.setFilter(pp, filter),
      readResult = rs => rs.as(readId(model))
    )
  }

  def queryIdByParentIdAndWhere(parentField: RelationField, parentId: IdGCValue, where: NodeSelector): DBIO[Option[IdGCValue]] = {
    val model                 = parentField.relatedModel_!
    val nodeSelectorCondition = modelColumn(model, where.field).equal(placeHolder)
    val q: SelectConditionStep[Record1[AnyRef]] = sql
      .select(idField(model))
      .from(modelTable(model))
      .where(parentIdCondition(parentField), nodeSelectorCondition)

    queryToDBIO(q)(
      setParams = { pp =>
        pp.setGcValue(parentId)
        pp.setGcValue(where.fieldGCValue)
      },
      readResult = { rs =>
        if (rs.next()) {
          Some(rs.getId(model))
        } else {
          None
        }
      }
    )
  }

  def ensureThatNodeIsNotConnected(
      relationField: RelationField,
      childId: IdGCValue
  )(implicit ec: ExecutionContext): DBIO[Unit] = {
    val relation = relationField.relation
    val idQuery = sql
      .select(asterisk())
      .from(relationTable(relation))
      .where(relationColumn(relation, relationField.oppositeRelationSide).equal(placeHolder))
      .and(relationColumn(relation, relationField.relationSide).isNotNull)

    val action = queryToDBIO(idQuery)(
      setParams = _.setGcValue(childId),
      readResult = rs => rs.as(readsAsUnit)
    )
    action.map { result =>
      if (result.nonEmpty) throw RequiredRelationWouldBeViolated(relation)
    }
  }

  def ensureThatNodeIsConnected(
      relationField: RelationField,
      childId: IdGCValue
  )(implicit ec: ExecutionContext): DBIO[Unit] = {
    val relation = relationField.relation
    val idQuery = sql
      .select(asterisk())
      .from(relationTable(relation))
      .where(relationColumn(relation, relationField.oppositeRelationSide).equal(placeHolder))
      .and(relationColumn(relation, relationField.relationSide).isNotNull)

    val action = queryToDBIO(idQuery)(
      setParams = _.setGcValue(childId),
      readResult = rs => rs.as(readsAsUnit)
    )
    action.map { result =>
      if (result.isEmpty)
        throw NodesNotConnectedError(
          relation = relationField.relation,
          parent = relationField.model,
          parentWhere = None,
          child = relationField.relatedModel_!,
          childWhere = Some(NodeSelector.forIdGCValue(relationField.relatedModel_!, childId))
        )
    }
  }

  def ensureThatParentIsConnected(
      relationField: RelationField,
      parentId: IdGCValue
  )(implicit ec: ExecutionContext): DBIO[Unit] = {
    val relation = relationField.relation
    val idQuery = sql
      .select(asterisk())
      .from(relationTable(relation))
      .where(relationColumn(relation, relationField.relationSide).equal(placeHolder))
      .and(relationColumn(relation, relationField.oppositeRelationSide).isNotNull)

    val action = queryToDBIO(idQuery)(
      setParams = _.setGcValue(parentId),
      readResult = rs => rs.as(readsAsUnit)
    )
    action.map { result =>
      if (result.isEmpty)
        throw NodesNotConnectedError(
          relation = relationField.relation,
          parent = relationField.model,
          parentWhere = Some(NodeSelector.forIdGCValue(relationField.model, parentId)),
          child = relationField.relatedModel_!,
          childWhere = None
        )
    }
  }

  def oldParentFailureTriggerByField(parentId: IdGCValue, field: RelationField)(implicit ec: ExecutionContext): DBIO[Unit] = {
    oldParentFailureTriggerByField(Vector(parentId), field)
  }

  def oldParentFailureTriggerByField(parentIds: Vector[IdGCValue], field: RelationField)(implicit ec: ExecutionContext): DBIO[Unit] = {
    val relation = field.relation
    val query = sql
      .select(asterisk())
      .from(relationTable(relation))
      .where(
        relationColumn(relation, field.oppositeRelationSide).in(placeHolders(parentIds)),
        relationColumn(relation, field.relationSide).isNotNull
      )

    val action = queryToDBIO(query)(
      setParams = pp => parentIds.foreach(pp.setGcValue),
      readResult = rs => rs.as(readsAsUnit)
    )
    action.map { result =>
      if (result.nonEmpty) {
        // fixme: decide which error to use
        throw RequiredRelationWouldBeViolated(relation)
        //        throw RelationIsRequired(field.name, field.model.name)
      }
    }
  }

  def oldParentFailureTriggerByFieldAndFilter(model: Model, whereFilter: Option[Filter], relationField: RelationField)(
      implicit ec: ExecutionContext): DBIO[_] = {
    val relation = relationField.relation
    val query = sql
      .select(asterisk())
      .from(relationTable(relation))
      .where(relationColumn(relation, relationField.relationSide).isNotNull)
      .and(relationColumn(relation, relationField.oppositeRelationSide).in {
        sql
          .select(field(name("Alias", model.dbNameOfIdField_!)))
          .from(modelTable(model).as("Alias"))
          .where(JooqWhereClauseBuilder(schemaName).buildWhereClause(whereFilter).getOrElse(trueCondition()))
      })

    val action = queryToDBIO(query)(
      setParams = pp => SetParams.setFilter(pp.ps, whereFilter),
      readResult = _.as(readsAsUnit)
    )
    action.map { result =>
      if (result.nonEmpty) {
        // fixme: decide which error to use
        throw RequiredRelationWouldBeViolated(relation)
        //        throw RelationIsRequired(field.name, field.model.name)
      }
    }
  }
  //endregion

  private val dbioUnit                          = DBIO.successful(())
  private val readsAsUnit: ReadsResultSet[Unit] = ReadsResultSet(_ => ())

  private def readId(model: Model) = ReadsResultSet(_.getId(model))
}<|MERGE_RESOLUTION|>--- conflicted
+++ resolved
@@ -37,22 +37,6 @@
 
   private val relayIdTableName = "_RelayId"
 
-<<<<<<< HEAD
-  val relayIdColumn                                                = field(name(schemaName, relayIdTableName, "id"))
-  val relayStableIdentifierColumn                                  = field(name(schemaName, relayIdTableName, "stableModelIdentifier"))
-  val relayTable                                                   = table(name(schemaName, relayIdTableName))
-  def idField(model: Model)                                        = field(name(schemaName, model.dbName, model.dbNameOfIdField_!))
-  def modelTable(model: Model)                                     = table(name(schemaName, model.dbName))
-  def relationTable(relation: Relation)                            = table(name(schemaName, relation.relationTableName))
-  def scalarListTable(field: ScalarField)                          = table(name(schemaName, scalarListTableName(field)))
-  def modelColumn(model: Model, column: String)                    = field(name(schemaName, model.dbName, column))
-  def modelIdColumn(model: Model)                                  = field(name(schemaName, model.dbName, model.dbNameOfIdField_!))
-  def relationColumn(relation: Relation, side: RelationSide.Value) = field(name(schemaName, relation.relationTableName, relation.columnForRelationSide(side)))
-  def relationIdColumn(relation: Relation)                         = field(name(schemaName, relation.relationTableName, "id"))
-  def scalarListColumn(scalarField: ScalarField, column: String)   = field(name(schemaName, scalarListTableName(scalarField), column))
-  def column(table: String, column: String)                        = field(name(schemaName, table, column))
-  def placeHolders(vector: Iterable[Any])                          = vector.toList.map(_ => placeHolder).asJava
-=======
   val relayIdColumn                                                               = field(name(schemaName, relayIdTableName, "id"))
   val relayStableIdentifierColumn                                                 = field(name(schemaName, relayIdTableName, "stableModelIdentifier"))
   val relayTable                                                                  = table(name(schemaName, relayIdTableName))
@@ -67,8 +51,7 @@
   def inlineRelationColumn(relation: Relation, mani: InlineRelationManifestation) = field(name(schemaName, relation.relationTableName, mani.referencingColumn))
   def scalarListColumn(scalarField: ScalarField, column: String)                  = field(name(schemaName, scalarListTableName(scalarField), column))
   def column(table: String, column: String)                                       = field(name(schemaName, table, column))
-  def placeHolders(vector: Vector[Any])                                           = vector.map(_ => placeHolder).asJava
->>>>>>> 68401617
+  def placeHolders(vector: Iterable[Any])                                         = vector.toList.map(_ => placeHolder).asJava
 
   def queryToDBIO[T](query: JooqQuery)(setParams: PositionedParameters => Unit, readResult: ResultSet => T): DBIO[T] = {
     SimpleDBIO { ctx =>
@@ -142,22 +125,10 @@
       val argsAsRoot = args.raw.asRoot.add(model.idField_!.name, generateId(model))
       val fields     = model.scalarFields.filter(field => argsAsRoot.hasArgFor(field.name))
 
-<<<<<<< HEAD
       val query = sql
-        .insertInto(table(name(schemaName, model.dbName)))
-        .columns(columns.map(column => modelColumn(model, column)): _*)
-        .values(placeHolders(columns.toVector))
-=======
-      lazy val queryString: String = {
-        val generatedFields = fields.map(field => modelColumn(model, field))
-
-        sql
-          .insertInto(modelTable(model))
-          .columns(generatedFields: _*)
-          .values(fields.map(_ => placeHolder): _*)
-          .getSQL
-      }
->>>>>>> 68401617
+        .insertInto(modelTable(model))
+        .columns(fields.map(field => modelColumn(model, field)): _*)
+        .values(placeHolders(fields))
 
       val itemInsert: PreparedStatement = x.connection.prepareStatement(query.getSQL, Statement.RETURN_GENERATED_KEYS)
 
@@ -383,42 +354,6 @@
 
   //region DELETE
 
-<<<<<<< HEAD
-=======
-  def deleteDataItems(model: Model, whereFilter: Option[Filter]) = {
-    SimpleDBIO { ctx =>
-      val aliasedTable = modelTable(model).as(topLevelAlias)
-      val condition    = JooqWhereClauseBuilder(schemaName).buildWhereClause(whereFilter).getOrElse(trueCondition())
-
-      lazy val queryString: String = sql
-        .deleteFrom(aliasedTable)
-        .where(condition)
-        .getSQL
-
-      val ps = ctx.connection.prepareStatement(queryString)
-      JooqSetParams.setFilter(new PositionedParameters(ps), whereFilter)
-      ps.executeUpdate()
-    }
-  }
-
-  def deleteRelayIds(model: Model, whereFilter: Option[Filter]): DBIO[_] = {
-    SimpleDBIO { ctx =>
-      val aliasedTable    = modelTable(model).as(topLevelAlias)
-      val filterCondition = JooqWhereClauseBuilder(schemaName).buildWhereClause(whereFilter).getOrElse(trueCondition())
-      val condition       = relayIdColumn.in(select(field(name(topLevelAlias, model.dbNameOfIdField_!))).from(aliasedTable).where(filterCondition))
-
-      lazy val queryString: String = sql
-        .deleteFrom(relayTable)
-        .where(condition)
-        .getSQL
-
-      val ps = ctx.connection.prepareStatement(queryString)
-      JooqSetParams.setFilter(new PositionedParameters(ps), whereFilter)
-      ps.executeUpdate()
-    }
-  }
-
->>>>>>> 68401617
   def deleteNodeById(model: Model, id: IdGCValue)(implicit ec: ExecutionContext) = deleteNodes(model, Vector(id))
 
   //Todo check how much of a performance gain it would be to chain these using andThen instead of the for comprehension
