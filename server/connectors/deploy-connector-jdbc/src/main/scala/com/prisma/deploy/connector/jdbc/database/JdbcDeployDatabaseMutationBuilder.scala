package com.prisma.deploy.connector.jdbc.database

import com.prisma.connector.shared.jdbc.SlickDatabase
import com.prisma.deploy.connector.{DatabaseInspector, DatabaseSchema}
import com.prisma.deploy.connector.jdbc.{DatabaseInspectorImpl, JdbcBase}
import com.prisma.shared.models.TypeIdentifier.ScalarTypeIdentifier
import com.prisma.shared.models.{Model, Project, Relation, TypeIdentifier}
import org.jooq.impl.DSL._
import org.jooq.impl.SQLDataType
import slick.dbio.{DBIO, DBIOAction, Effect, NoStream}

import scala.concurrent.ExecutionContext

trait JdbcDeployDatabaseMutationBuilder extends JdbcBase {
  implicit val ec: ExecutionContext

  val slickDatabase: SlickDatabase
  val typeMapper: TypeMapper

  /*
   * Connector-specific functions
   */
  def truncateProjectTables(project: Project): DBIO[_]
  def deleteProjectDatabase(projectId: String): DBIO[_]
  def renameTable(project: Project, currentName: String, newName: String): DBIO[_]
  def addUniqueConstraint(project: Project, tableName: String, columnName: String, typeIdentifier: ScalarTypeIdentifier): DBIO[_]
  def removeIndex(project: Project, tableName: String, indexName: String): DBIO[_]

  def createModelTable(project: Project, model: Model): DBIO[_]
  def createScalarListTable(project: Project, model: Model, fieldName: String, typeIdentifier: ScalarTypeIdentifier): DBIO[_]
  def createRelationTable(project: Project, relation: Relation): DBIO[_]
  def createRelationColumn(project: Project, model: Model, references: Model, column: String): DBIO[_]
  def createColumn(
      project: Project,
      tableName: String,
      columnName: String,
      isRequired: Boolean,
      isUnique: Boolean,
      isList: Boolean,
      typeIdentifier: TypeIdentifier.ScalarTypeIdentifier
  ): DBIO[_]

  def updateScalarListType(project: Project, modelName: String, fieldName: String, typeIdentifier: ScalarTypeIdentifier): DBIO[_]
  def updateColumn(
      project: Project,
      tableName: String,
      oldColumnName: String,
      newColumnName: String,
      newIsRequired: Boolean,
      newIsList: Boolean,
      newTypeIdentifier: ScalarTypeIdentifier
  ): DBIO[_]

  def updateRelationTable(project: Project, previousRelation: Relation, nextRelation: Relation): DBIO[_]

  def deleteRelationColumn(project: Project, model: Model, references: Model, column: String): DBIO[_]

  /*
   * Connector-agnostic functions
   */
  def createDatabaseForProject(id: String) = {
    val schema = changeDatabaseQueryToDBIO(sql.createSchema(id))().asTry.map(_ => ())
    val table = changeDatabaseQueryToDBIO(
      sql
        .createTableIfNotExists(name(id, "_RelayId"))
        .column("id", SQLDataType.VARCHAR(36).nullable(false))
        .column("stableModelIdentifier", SQLDataType.VARCHAR(25).nullable(false))
        .constraint(constraint("pk_RelayId").primaryKey(name(id, "_RelayId", "id"))))()

    DBIO.seq(schema, table)
  }

  def dropTable(project: Project, tableName: String) = {
    val query = sql.dropTable(name(project.dbName, tableName))
    changeDatabaseQueryToDBIO(query)()
  }

  def dropScalarListTable(project: Project, modelName: String, fieldName: String, dbSchema: DatabaseSchema) = {
    val tableName = s"${modelName}_$fieldName"
    dbSchema.table(tableName) match {
      case Some(_) =>
        val query = sql.dropTable(name(project.dbName, s"${modelName}_$fieldName"))
        changeDatabaseQueryToDBIO(query)()
      case None =>
        DBIO.successful(())
    }
  }

<<<<<<< HEAD
  def renameScalarListTable(project: Project, modelName: String, fieldName: String, newModelName: String, newFieldName: String) = {
    val query = sql.alterTable(name(project.dbName, s"${modelName}_$fieldName")).renameTo(name(project.id, s"${newModelName}_$newFieldName"))
    changeDatabaseQueryToDBIO(query)()
=======
  def renameScalarListTable(projectId: String, modelName: String, fieldName: String, newModelName: String, newFieldName: String) = {
    renameTable(projectId, s"${modelName}_$fieldName", s"${newModelName}_$newFieldName")
>>>>>>> f4680e23
  }

//  def renameTable(project: Project, currentName: String, newName: String) = {
//    val query = sql.alterTable(table(name(projectId, currentName))).renameTo(name(projectId, newName))
//    changeDatabaseQueryToDBIO(query)()
//  }

  def deleteColumn(project: Project, tableName: String, columnName: String) = {
    val query = sql.alterTable(name(project.dbName, tableName)).dropColumn(name(columnName))
    changeDatabaseQueryToDBIO(query)()
  }
}<|MERGE_RESOLUTION|>--- conflicted
+++ resolved
@@ -86,14 +86,8 @@
     }
   }
 
-<<<<<<< HEAD
   def renameScalarListTable(project: Project, modelName: String, fieldName: String, newModelName: String, newFieldName: String) = {
-    val query = sql.alterTable(name(project.dbName, s"${modelName}_$fieldName")).renameTo(name(project.id, s"${newModelName}_$newFieldName"))
-    changeDatabaseQueryToDBIO(query)()
-=======
-  def renameScalarListTable(projectId: String, modelName: String, fieldName: String, newModelName: String, newFieldName: String) = {
-    renameTable(projectId, s"${modelName}_$fieldName", s"${newModelName}_$newFieldName")
->>>>>>> f4680e23
+    renameTable(project, s"${modelName}_$fieldName", s"${newModelName}_$newFieldName")
   }
 
 //  def renameTable(project: Project, currentName: String, newName: String) = {
