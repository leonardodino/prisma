package com.prisma.api.connector.jdbc.database

import java.util.Date

import com.prisma.api.connector.{Filter, PrismaArgs}
import com.prisma.gc_values._
import com.prisma.shared.models.TypeIdentifier.IdTypeIdentifier
import com.prisma.shared.models.{Model, TypeIdentifier}
import org.joda.time.{DateTime, DateTimeZone}
import slick.dbio.DBIOAction

import scala.concurrent.ExecutionContext

trait NodeActions extends BuilderBase with FilterConditionBuilder with ScalarListActions with RelayIdActions {
  import slickDatabase.profile.api._

  def createNode(model: Model, args: PrismaArgs): DBIO[IdGCValue] = {
    val idIsAutoGenerated = model.idField_!.isAutoGenerated
    val argsAsRoot = if (idIsAutoGenerated) {
      args.raw.asRoot
    } else {
      args.raw.asRoot.add(model.idField_!.name, generateId(model))
    }

    val fields = model.fields.filter(field => argsAsRoot.hasArgFor(field.name))
    val query = sql
      .insertInto(modelTable(model))
      .columns(fields.map(field => modelColumn(model, field)): _*)
      .values(placeHolders(fields))

    insertReturningGeneratedKeysToDBIO(query)(
      setParams = { pp =>
        val currentTimestamp = currentSqlTimestampUTC
        fields.foreach { field =>
          argsAsRoot.map(field.name) match {
            case NullGCValue if field.name == createdAtField || field.name == updatedAtField => pp.setTimestamp(currentTimestamp)
            case gcValue                                                                     => pp.setGcValue(gcValue)
          }
        }
      },
      readResult = { rs =>
        if (idIsAutoGenerated) {
          rs.next()
          rs.getId(model)
        } else {
          argsAsRoot.idField
        }
      }
    )
  }

  private def generateId(model: Model) = {
    model.idField_!.typeIdentifier.asInstanceOf[IdTypeIdentifier] match {
      case TypeIdentifier.UUID => UuidGCValue.random()
      case TypeIdentifier.Cuid => CuidGCValue.random()
      case TypeIdentifier.Int  => sys.error("can't generate int ids")
    }
  }

  def updateNodeById(model: Model, id: IdGCValue, updateArgs: PrismaArgs): DBIO[_] = {
    if (updateArgs.raw.asRoot.map.isEmpty) {
      DBIOAction.successful(id)
    } else {
      val actualArgs = addUpdatedAt(model, updateArgs.raw.asRoot)
      val columns    = actualArgs.map.map { case (k, _) => model.getFieldByName_!(k).dbName }.toList
      val values     = actualArgs.map.map { case (_, v) => v }

      val query = sql
        .update(modelTable(model))
        .setColumnsWithPlaceHolders(columns)
        .where(idField(model).equal(placeHolder))

      updateToDBIO(query)(
        setParams = { pp =>
          values.foreach(pp.setGcValue)
          pp.setGcValue(id)
        }
      )
    }
  }

  private def addUpdatedAt(model: Model, updateValues: RootGCValue): RootGCValue = {
    model.updatedAtField match {
      case Some(updatedAtField) => updateValues.add(updatedAtField.name, currentDateTimeGCValue)
      case None                 => updateValues
    }
  }

  def updateNodes(model: Model, args: PrismaArgs, whereFilter: Option[Filter]): DBIO[_] = {
    if (args.raw.asRoot.map.nonEmpty) {
      val actualArgs   = addUpdatedAt(model, args.raw.asRoot).map
      val aliasedTable = modelTable(model).as(topLevelAlias)
      val condition    = buildConditionForFilter(whereFilter)

      val columns = actualArgs.map { case (k, _) => model.getFieldByName_!(k).dbName }.toList
      val query = sql
        .update(aliasedTable)
        .setColumnsWithPlaceHolders(columns)
        .where(condition)

      updateToDBIO(query)(
        setParams = pp => {
          actualArgs.foreach { case (_, v) => pp.setGcValue(v) }
          whereFilter.foreach(filter => SetParams.setFilter(pp, filter))
        }
      )
    } else {
      dbioUnit
    }
  }

  def deleteNodeById(model: Model, id: IdGCValue, shouldDeleteRelayIds: Boolean)(implicit ec: ExecutionContext) = {
    deleteNodes(model, Vector(id), shouldDeleteRelayIds)
  }

<<<<<<< HEAD
  //Todo check how much of a performance gain it would be to chain these using andThen instead of the for comprehension
  def deleteNodes(model: Model, ids: Vector[IdGCValue], shouldDeleteRelayIds: Boolean)(implicit ec: ExecutionContext): DBIO[Unit] = {
    for {
      _ <- deleteScalarListValuesByNodeIds(model, ids)
      _ <- if (shouldDeleteRelayIds) deleteRelayIds(ids) else dbioUnit
      _ <- deleteNodesByIds(model, ids)
    } yield ()
=======
  def deleteNodes(model: Model, ids: Vector[IdGCValue], shouldDeleteRelayIds: Boolean)(implicit ec: ExecutionContext): DBIO[Unit] = {
    DBIO.seq(
      deleteScalarListValuesByNodeIds(model, ids),
      if (shouldDeleteRelayIds) deleteRelayIds(ids) else dbioUnit,
      deleteNodesByIds(model, ids)
    )
>>>>>>> eb139f2c
  }

  private def deleteNodesByIds(model: Model, ids: Vector[IdGCValue]): DBIO[Unit] = {
    val query = sql
      .deleteFrom(modelTable(model))
      .where(idField(model).in(placeHolders(ids)))

    deleteToDBIO(query)(
      setParams = pp => ids.foreach(pp.setGcValue)
    )
  }

  private val dbioUnit = DBIO.successful(())
}<|MERGE_RESOLUTION|>--- conflicted
+++ resolved
@@ -113,22 +113,12 @@
     deleteNodes(model, Vector(id), shouldDeleteRelayIds)
   }
 
-<<<<<<< HEAD
-  //Todo check how much of a performance gain it would be to chain these using andThen instead of the for comprehension
-  def deleteNodes(model: Model, ids: Vector[IdGCValue], shouldDeleteRelayIds: Boolean)(implicit ec: ExecutionContext): DBIO[Unit] = {
-    for {
-      _ <- deleteScalarListValuesByNodeIds(model, ids)
-      _ <- if (shouldDeleteRelayIds) deleteRelayIds(ids) else dbioUnit
-      _ <- deleteNodesByIds(model, ids)
-    } yield ()
-=======
   def deleteNodes(model: Model, ids: Vector[IdGCValue], shouldDeleteRelayIds: Boolean)(implicit ec: ExecutionContext): DBIO[Unit] = {
     DBIO.seq(
       deleteScalarListValuesByNodeIds(model, ids),
       if (shouldDeleteRelayIds) deleteRelayIds(ids) else dbioUnit,
       deleteNodesByIds(model, ids)
     )
->>>>>>> eb139f2c
   }
 
   private def deleteNodesByIds(model: Model, ids: Vector[IdGCValue]): DBIO[Unit] = {
