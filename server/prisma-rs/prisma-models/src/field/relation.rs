--- conflicted
+++ resolved
@@ -52,39 +52,22 @@
 }
 
 impl RelationField {
-<<<<<<< HEAD
-    fn model(&self) -> ModelRef {
+    pub fn model(&self) -> ModelRef {
         self.model.upgrade().expect(
-            "Model does not exist anymore. Parent model got deleted without deleting the child."
+            "Model does not exist anymore. Parent model got deleted without deleting the child.",
         )
-=======
-    fn relation(&self) -> Option<RelationRef> {
+    }
+
+    pub fn relation(&self) -> RelationRef {
         self.relation
             .get_or_init(|| {
-                self.with_model(|model| {
-                    model.with_schema(|schema| schema.find_relation(&self.relation_name).unwrap())
-                })
+                self.model()
+                    .schema()
+                    .find_relation(&self.relation_name)
+                    .expect("Relation not found")
             })
             .upgrade()
-    }
-
-    pub fn with_relation<F, T>(&self, f: F) -> T
-    where
-        F: FnOnce(RelationRef) -> T,
-    {
-        match self.relation() {
-            Some(relation) => f(relation),
-            None => panic!(
-                "Relation does not exist anymore. Parent relation is deleted without deleting the child fields."
-            )
-        }
->>>>>>> 60201a24
-    }
-
-    fn relation(&self) -> RelationRef {
-        self.relation.upgrade().expect(
-            "Relation does not exist anymore. Parent relation is deleted without deleting the child fields."
-        )
+            .expect("Relation does not exist anymore. Parent relation got deleted without deleting the child.")
     }
 
     pub fn db_name(&self) -> String {
@@ -109,20 +92,6 @@
         }
     }
 
-<<<<<<< HEAD
-    pub fn model_id_column(&self) -> Column {
-        let model = self.model();
-        let schema = model.schema();
-        let db_name = schema.db_name.as_str();
-        let table_name = model.db_name();
-        let id_field = model.fields().id();
-        let id_name = id_field.db_name();
-
-        (db_name, table_name, id_name).into()
-    }
-
-=======
->>>>>>> 60201a24
     pub fn related_model(&self) -> ModelRef {
         match self.relation_side {
             RelationSide::A => self.relation().model_b(),
