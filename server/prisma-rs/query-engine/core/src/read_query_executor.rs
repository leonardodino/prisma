--- conflicted
+++ resolved
@@ -30,11 +30,7 @@
                             let model = Arc::clone(&query.selector.field.model());
                             let ids = vec![record.get_id_value(model)?.clone()];
                             let list_fields = selected_fields.scalar_lists();
-<<<<<<< HEAD
-                            let lists = fold_list_result(self.resolve_scalar_list_fields(ids.clone(), list_fields)?);
-=======
-                            let list_results = self.resolve_scalar_list_fields(ids.clone(), list_fields)?;
->>>>>>> 2bde9470
+                            let lists = self.resolve_scalar_list_fields(ids.clone(), list_fields)?;
                             let nested = self.execute_internal(&query.nested, ids)?;
                             let result = SingleReadQueryResult {
                                 name: query.name.clone(),
@@ -57,11 +53,7 @@
 
                     let ids = scalars.get_id_values(Arc::clone(&query.model))?;
                     let list_fields = selected_fields.scalar_lists();
-<<<<<<< HEAD
-                    let lists = fold_list_result(self.resolve_scalar_list_fields(ids.clone(), list_fields)?);
-=======
-                    let list_results = self.resolve_scalar_list_fields(ids.clone(), list_fields)?;
->>>>>>> 2bde9470
+                    let lists = self.resolve_scalar_list_fields(ids.clone(), list_fields)?;
 
                     // FIXME: Rewrite to not panic and also in a more functional way!
                     let nested = scalars.nodes.iter().fold(vec![], |mut vec, _| {
@@ -93,11 +85,7 @@
                     if let Some(record) = result.into_single_node() {
                         let ids = vec![record.get_id_value(query.parent_field.related_model())?.clone()];
                         let list_fields = selected_fields.scalar_lists();
-<<<<<<< HEAD
-                        let lists = fold_list_result(self.resolve_scalar_list_fields(ids.clone(), list_fields)?);
-=======
-                        let list_results = self.resolve_scalar_list_fields(ids.clone(), list_fields)?;
->>>>>>> 2bde9470
+                        let lists = self.resolve_scalar_list_fields(ids.clone(), list_fields)?;
                         let nested = self.execute_internal(&query.nested, ids)?;
                         let result = SingleReadQueryResult {
                             name: query.name.clone(),
@@ -123,13 +111,8 @@
                     // FIXME: Rewrite to not panic and also in a more functional way!
                     let ids = scalars.get_id_values(Arc::clone(&query.parent_field.related_model()))?;
                     let list_fields = selected_fields.scalar_lists();
-<<<<<<< HEAD
-                    let lists = fold_list_result(self.resolve_scalar_list_fields(ids.clone(), list_fields)?);
+                    let lists = self.resolve_scalar_list_fields(ids.clone(), list_fields)?;
                     let nested = scalars.nodes.iter().fold(vec![], |mut vec, _| {
-=======
-                    let list_results = self.resolve_scalar_list_fields(ids.clone(), list_fields)?;
-                    let nested = result.nodes.iter().fold(vec![], |mut vec, _| {
->>>>>>> 2bde9470
                         vec.append(&mut self.execute_internal(&query.nested, ids.clone()).unwrap());
                         vec
                     });
