--- conflicted
+++ resolved
@@ -8,12 +8,7 @@
 use prisma_models::prelude::*;
 use prost::Message;
 use sqlite_connector::{SqlResolver, Sqlite, SqliteDatabaseMutactionExecutor};
-<<<<<<< HEAD
 use std::{error::Error as StdError, sync::Arc};
-=======
-use std::error::Error as StdError;
-use std::sync::Arc;
->>>>>>> 7b7b54ca
 
 pub struct ProtoBufInterface {
     data_resolver: Box<dyn DataResolver + Send + Sync + 'static>,
@@ -24,16 +19,12 @@
     pub fn new(config: &PrismaConfig) -> ProtoBufInterface {
         let (data_resolver, mutaction_executor) = match config.databases.get("default") {
             Some(PrismaDatabase::Explicit(ref config)) if config.connector == "sqlite-native" => {
-<<<<<<< HEAD
                 let sqlite = Arc::new(Sqlite::new(config.limit(), config.is_active().unwrap()).unwrap());
 
                 (
                     SqlResolver::new(sqlite.clone()),
                     SqliteDatabaseMutactionExecutor { _sqlite: sqlite }
                 )
-=======
-                SqlResolver::new(Sqlite::new(config.limit(), config.is_active().unwrap_or(true)).unwrap()) // FIXME: active handling
->>>>>>> 7b7b54ca
             }
             _ => panic!("Database connector is not supported, use sqlite with a file for now!"),
         };
